--- conflicted
+++ resolved
@@ -252,7 +252,6 @@
     """
     dataset_str = 'citeseer'
 
-<<<<<<< HEAD
     encoder_str = 'mlp'
     repr_str = 'point_cloud'
     loss_str = 'square_square_loss'
@@ -260,14 +259,6 @@
 
     dimensions = [256, 128]
     n_points = 16
-=======
-    encoder_str = 'sgc'
-    repr_str = 'euclidean_inner'
-    loss_str = 'hinge_loss'
-    sampling_str = 'first_neighbors'
-
-    dimensions = [256, 128]
->>>>>>> eaeea417
     edge_score = 'inner'
     lr = 0.001
     epochs = 200
@@ -313,13 +304,8 @@
                                 range=['first_neighbors',
                                        'graph_corruption',
                                        'ranked']),
-<<<<<<< HEAD
                   sherpa.Choice('n_points',
                                 range=[1, 4, 8, 16])]
-=======
-                  sherpa.Choice('lr',
-                                range=[1e-4, 1e-3, 1e-2])]
->>>>>>> eaeea417
 
     algorithm = sherpa.algorithms.GridSearch()
 
